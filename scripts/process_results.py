import os
import sys
import itertools
from glob import glob

# SCORES_DIR = sys.argv[1]
SCORES_DIR = "./slurm/experiments"

<<<<<<< HEAD

def main():
    with open("all_scores_20.csv", "w") as outfile:
        outfile.write("metric,score,lang,partition,task\n")
=======
SAMPLE = [
     "pcm",
    "ha",
    "ig",
    "sn",
    "so",
    "rw",
    "tw",
    "ln",
    "wo",
    "om",
    "ny",
    "ee",
    "bm",
    "ts",
    "fon",
    "ti",
    "sw",
    "am", 
    "zu", #zu left
    "ary",
    "lg",
    "tn",
    "rn",
    # "hi",
    "ckb",
    "ks",
    "awa",
    "yo",
    "kk",
    "mr",
    "te",
    "ht",
    "nso",
    "lij",
    "ace",
    "shn",
    "mai", #mai left
    "ban",
    "mni",
    "mi",
    "pag",
    "vi",
    "war",
    "tt",
    "azb",
    "ro",
    "id", #id left
    "hu",
    "nl",
    "uk",
    "ceb",
    "min",
    # "sv",
]
partitions = ["raw_wiki", "pre_filtered", "thresholded_wiki",
                  "absolute_lo", "absolute_hi",
                  "fraction_lo", "fraction_hi",
                  "entropy_lo", "entropy_hi", "baseline"]
params = list(itertools.product(*[SAMPLE, partitions]))
def main():

    with open("all_scores.csv", "w") as outfile:
        outfile.write("score,lang,partition,task\n")
>>>>>>> e9ebe136
        for partition in os.listdir(SCORES_DIR):
            for lang in SAMPLE:
                try:
                    for scores in os.listdir(f"{SCORES_DIR}/{partition}/{lang}"):
                        try:
                            task = scores.split(".")[1]
                        except:
                            continue
                        with open(
                            os.path.join(f"{SCORES_DIR}/{partition}/{lang}", scores),
                            "r",
                        ) as infile:
                            for line in infile.readlines():
                                line = line.strip()
                                metric = line.split("\t")[0]
                                score = line.split("\t")[1]
<<<<<<< HEAD
                                outfile.write(
                                    f"{metric},{score},{lang},{partition},{task}\n"
                                )
                except FileNotFoundError:
                    continue

=======
                                if metric == 'f1':
                                    outfile.write(f"{score},{lang},{partition},{task}\n")
                except FileNotFoundError:
                    continue

def main_2():
    
    with open("ner-4.csv", "w") as outfile:
        outfile.write("score,lang,partition,task\n")
        for wiki_id, partition in params:
            folder = f"{SCORES_DIR}/{partition}.ner.4/{wiki_id}"
            file = glob(f"{folder}/*.txt")
            if not file:
                continue
            task = "ner"
            with open (file[0], "r") as infile:
                for line in infile.readlines():
                    line = line.strip()
                    metric = line.split("\t")[0]
                    score = line.split("\t")[1]
                    if metric == "f1":
                        outfile.write(f"{score},{wiki_id},{partition},{task}\n")

def main_3():

    with open("roberta_tokmerge.csv", "w") as outfile:
        outfile.write("score,lang,partition,task\n")
        for wiki_id, partition in params:
            folder = f"{SCORES_DIR}/roberta_eval_{partition}_tokmerge/{wiki_id}"
            file = glob(f"{folder}/*.txt")
            if not file:
                continue
            task = "sib200"
            with open (file[0], "r") as infile:
                for line in infile.readlines():
                    line = line.strip()
                    metric = line.split("\t")[0]
                    score = line.split("\t")[1]
                    if metric == "f1":
                        outfile.write(f"{score},{wiki_id},{partition},{task}\n")

>>>>>>> e9ebe136

if __name__ == "__main__":
    main_2()<|MERGE_RESOLUTION|>--- conflicted
+++ resolved
@@ -1,84 +1,15 @@
 import os
 import sys
-import itertools
-from glob import glob
 
-# SCORES_DIR = sys.argv[1]
-SCORES_DIR = "./slurm/experiments"
+SCORES_DIR = sys.argv[1]
 
-<<<<<<< HEAD
 
 def main():
+
     with open("all_scores_20.csv", "w") as outfile:
         outfile.write("metric,score,lang,partition,task\n")
-=======
-SAMPLE = [
-     "pcm",
-    "ha",
-    "ig",
-    "sn",
-    "so",
-    "rw",
-    "tw",
-    "ln",
-    "wo",
-    "om",
-    "ny",
-    "ee",
-    "bm",
-    "ts",
-    "fon",
-    "ti",
-    "sw",
-    "am", 
-    "zu", #zu left
-    "ary",
-    "lg",
-    "tn",
-    "rn",
-    # "hi",
-    "ckb",
-    "ks",
-    "awa",
-    "yo",
-    "kk",
-    "mr",
-    "te",
-    "ht",
-    "nso",
-    "lij",
-    "ace",
-    "shn",
-    "mai", #mai left
-    "ban",
-    "mni",
-    "mi",
-    "pag",
-    "vi",
-    "war",
-    "tt",
-    "azb",
-    "ro",
-    "id", #id left
-    "hu",
-    "nl",
-    "uk",
-    "ceb",
-    "min",
-    # "sv",
-]
-partitions = ["raw_wiki", "pre_filtered", "thresholded_wiki",
-                  "absolute_lo", "absolute_hi",
-                  "fraction_lo", "fraction_hi",
-                  "entropy_lo", "entropy_hi", "baseline"]
-params = list(itertools.product(*[SAMPLE, partitions]))
-def main():
-
-    with open("all_scores.csv", "w") as outfile:
-        outfile.write("score,lang,partition,task\n")
->>>>>>> e9ebe136
         for partition in os.listdir(SCORES_DIR):
-            for lang in SAMPLE:
+            for lang in ["pcm", "ha", "ig", "sw", "yo"]:
                 try:
                     for scores in os.listdir(f"{SCORES_DIR}/{partition}/{lang}"):
                         try:
@@ -93,56 +24,12 @@
                                 line = line.strip()
                                 metric = line.split("\t")[0]
                                 score = line.split("\t")[1]
-<<<<<<< HEAD
                                 outfile.write(
                                     f"{metric},{score},{lang},{partition},{task}\n"
                                 )
                 except FileNotFoundError:
                     continue
 
-=======
-                                if metric == 'f1':
-                                    outfile.write(f"{score},{lang},{partition},{task}\n")
-                except FileNotFoundError:
-                    continue
-
-def main_2():
-    
-    with open("ner-4.csv", "w") as outfile:
-        outfile.write("score,lang,partition,task\n")
-        for wiki_id, partition in params:
-            folder = f"{SCORES_DIR}/{partition}.ner.4/{wiki_id}"
-            file = glob(f"{folder}/*.txt")
-            if not file:
-                continue
-            task = "ner"
-            with open (file[0], "r") as infile:
-                for line in infile.readlines():
-                    line = line.strip()
-                    metric = line.split("\t")[0]
-                    score = line.split("\t")[1]
-                    if metric == "f1":
-                        outfile.write(f"{score},{wiki_id},{partition},{task}\n")
-
-def main_3():
-
-    with open("roberta_tokmerge.csv", "w") as outfile:
-        outfile.write("score,lang,partition,task\n")
-        for wiki_id, partition in params:
-            folder = f"{SCORES_DIR}/roberta_eval_{partition}_tokmerge/{wiki_id}"
-            file = glob(f"{folder}/*.txt")
-            if not file:
-                continue
-            task = "sib200"
-            with open (file[0], "r") as infile:
-                for line in infile.readlines():
-                    line = line.strip()
-                    metric = line.split("\t")[0]
-                    score = line.split("\t")[1]
-                    if metric == "f1":
-                        outfile.write(f"{score},{wiki_id},{partition},{task}\n")
-
->>>>>>> e9ebe136
 
 if __name__ == "__main__":
-    main_2()+    main()