--- conflicted
+++ resolved
@@ -1,6 +1,5 @@
 import logging
 import os
-import json
 from dataclasses import asdict
 from typing import Any, Dict, Union
 from glob import glob
@@ -20,7 +19,6 @@
 from ..utils.validation import (
     validate_and_format_dataset,
     validate_and_format_splits,
-    np_encoder,
 )
 
 logging.basicConfig(level=logging.INFO)
@@ -64,7 +62,6 @@
         self.tokenizer = None
         self.pretrain = None
         self.finetune = None
-
         self.languages = None
 
         self.__dict__.update(**config.__dict__)
@@ -300,18 +297,16 @@
         cfg = self.finetune
         lang = LangID(cfg.eval_language)
         task = cfg.training_parameters.task
-        
+
         if cfg.dataset_path:
-<<<<<<< HEAD
-            finetune_dataset = validate_and_format_dataset(
-                cfg.dataset_path, lang, task, cfg.columns
-            )
-=======
             if cfg.dataset_config:
-                finetune_dataset = validate_and_format_dataset(cfg.dataset_path, cfg.dataset_config, task, cfg.columns)
+                finetune_dataset = validate_and_format_dataset(
+                    cfg.dataset_path, cfg.dataset_config, task, cfg.columns
+                )
             else:
-                finetune_dataset = validate_and_format_dataset(cfg.dataset_path, self.wiki.id, task, cfg.columns)
->>>>>>> e9ebe136
+                finetune_dataset = validate_and_format_dataset(
+                    cfg.dataset_path, self.lang.id, task, cfg.columns
+                )
         else:
             finetune_dataset = validate_and_format_splits(
                 cfg.train_path,
@@ -366,11 +361,12 @@
         tokenizer: Union[HfTokenizerFromConfig, HfTokenizerFromConfig, None] = None,
     ) -> None:
         cfg = self.lm_eval
-        scores_file = (
-            f"{self.local_path}/{self.experiment.experiment_id}.{cfg.num_fewshot}_shots.lm_eval.scores.json"
-            if self.local_path
-            else None
-        )
+        # TODO What is up with this?
+        # scores_file = (
+        #     f"{self.local_path}/{self.experiment.experiment_id}.{cfg.num_fewshot}_shots.lm_eval.scores.json"
+        #     if self.local_path
+        #     else None
+        # )
 
         model_args = (
             asdict(cfg.model_inference_config) if cfg.model_inference_config else dict()
@@ -396,15 +392,10 @@
             )
             wandb_logger.post_init(results)
             wandb_logger.log_eval_result()
-<<<<<<< HEAD
-
-        with open(scores_file, "w") as f:
-            json.dump(results, f, ensure_ascii=False, indent=2, default=np_encoder)
-=======
-        
-    #     with open(scores_file, 'w') as f:
-    #         json.dump(results, f, ensure_ascii=False, indent=2, default=np_encoder)
->>>>>>> e9ebe136
+
+        # TODO: Again, what is up with this?
+        # with open(scores_file, 'w') as f:
+        #     json.dump(results, f, ensure_ascii=False, indent=2, default=np_encoder)
 
     def run_experiment(self):
         """
