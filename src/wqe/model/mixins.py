--- conflicted
+++ resolved
@@ -64,7 +64,6 @@
     MAX_GPU_BATCH_SIZE = 128
 
     def __init__(
-<<<<<<< HEAD
         self,
         model_type: str,
         task: str,
@@ -78,26 +77,9 @@
         mixed_precision: Optional[str] = "no",
         num_eval_steps: Optional[int] = None,
         checkpoint_path: Optional[Union[str, None]] = None,
+        seed: Optional[int] = None,
         quantize_4bit: Optional[bool] = False,
         peft_config: Optional[Union[dict, PeftConfig]] = None,
-=======
-            self,
-            model_type: str,
-            task: str,
-            num_train_epochs: int,
-            max_length: Optional[int] = 128,
-            batch_size: Optional[int] = 8,
-            lr: Optional[float] = 1e-3,
-            padding_strategy: Optional[str] = "longest",
-            mask_prob: Optional[float] = 0.15,
-            grad_accumulation_steps: Optional[int] = 1,
-            mixed_precision: Optional[str] = "no",
-            num_eval_steps: Optional[int] = None,
-            checkpoint_path: Optional[Union[str, None]] = None,
-            seed: Optional[int] = None,
-            quantize_4bit: Optional[bool] = False,
-            peft_config: Optional[Union[dict, PeftConfig]] = None
->>>>>>> e9ebe136
     ):
         self.model_type = model_type
         self.task = task
