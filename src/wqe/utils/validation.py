--- conflicted
+++ resolved
@@ -11,17 +11,10 @@
 
 
 def validate_and_format_dataset(
-<<<<<<< HEAD
     load_path: str,
-    language: str,
+    config: str,
     task: str,
     columns: list,
-=======
-        load_path: str,
-        config: str,
-        task: str,
-        columns: list,
->>>>>>> e9ebe136
 ) -> DatasetDict:
     """
     Loads and validates a dataset for a specific task and language.
@@ -47,31 +40,23 @@
         The loaded and formatted dataset.
     """
 
-<<<<<<< HEAD
-    lang = LangID(language)
-
     try:
         logger.info(
-            f"Attempting to load dataset at {load_path} by wiki id: {lang.wiki_id}."
+            f"Attempting to load dataset at {load_path} by wiki id/config: {config}."
         )
-        dataset = load_dataset(load_path, lang.wiki_id, trust_remote_code=True)
-=======
-    try:
-        logger.info(f"Attempting to load dataset at {load_path} by wiki id/config: {config}.")
         dataset = load_dataset(load_path, config, trust_remote_code=True)
->>>>>>> e9ebe136
     except ValueError:
-        wiki = WikiID(config)
+        wiki = LangID(config)
         try:
             logger.warning(
-                f"Dataset not found. Attempting to load dataset by alpha3 code: {lang.id}."
-            )
-            dataset = load_dataset(load_path, lang.id, trust_remote_code=True)
+                f"Dataset not found. Attempting to load dataset by alpha3 code: {wiki.alpha3}."
+            )
+            dataset = load_dataset(load_path, wiki.id, trust_remote_code=True)
         except (DatasetNotFoundError, FileNotFoundError, ValueError):
             raise ValueError(
                 f"Could not find language-specific partition.\n"
-                f"Tried `load_dataset({load_path}, {lang.wiki_id})`\n"
-                f"and `load_dataset({load_path}, {lang.id}).`\n"
+                f"Tried `load_dataset({load_path}, {wiki.id})`\n"
+                f"and `load_dataset({load_path}, {wiki.alpha3}).`\n"
             )
 
     logger.info("Dataset loaded successfully.")
@@ -84,7 +69,6 @@
                 dataset = dataset.rename_column(columns[0], "text")
             if columns[1] != "tags":
                 dataset = dataset.rename_column(columns[1], "tags")
-                dataset = dataset.cast_column("tags", ClassLabel(num_classes=len(set(dataset['train']['tags']))))
             logger.info('Renaming columns to "text" and "tags"')
         else:
             assert any(
@@ -94,7 +78,6 @@
             for column in ["ner_tags", "upos"]:
                 if column in dataset["train"].features:
                     dataset = dataset.rename_column(column, "tags")
-
     elif task == "nli":
         if columns:
             if columns[0] != "premise":
@@ -103,8 +86,6 @@
                 dataset = dataset.rename_column(columns[0], "hypothesis")
             if columns[2] != "labels":
                 dataset = dataset.rename_column(columns[0], "labels")
-                dataset = dataset.cast_column("labels", ClassLabel(num_classes=len(set(dataset['train']['labels'])), 
-                                                                   names=list(set(dataset['train']['labels']))))
         else:
             assert all(
                 feature in dataset["train"].features
@@ -112,17 +93,12 @@
             ), "Dataset must have `premise` and `hypothesis` columns formatted as features."
             if "label" in dataset["train"].features:
                 dataset = dataset.rename_column("label", "labels")
-
     else:
         if columns:
             if columns[0] != "text":
                 dataset = dataset.rename_column(columns[0], "text")
             if columns[1] != "labels":
                 dataset = dataset.rename_column(columns[1], "labels")
-                dataset = dataset.cast_column("labels", ClassLabel(num_classes=len(set(dataset['train']['labels'])), 
-                                                                   names=list(set(dataset['train']['labels']))))
-
-                
             logger.info('Renaming columns to "text" and "labels"')
         else:
             assert ("label" in dataset["train"].features) or (
@@ -132,7 +108,6 @@
                 dataset = dataset.rename_column("label", "labels")
             if "tweet" in dataset["train"].features:
                 dataset = dataset.rename_column("tweet", "text")
-
 
     return dataset
 
@@ -183,7 +158,7 @@
     train_path: str,
     valid_path: str,
     test_path: str,
-    language: str,
+    wiki: str,
     task: str,
     columns: list,
 ) -> DatasetDict:
@@ -200,7 +175,7 @@
         The path to the validation split to load locally or from the huggingface hub.
     test_path: str
         The path to the test split to load locally or from the huggingface hub.
-    language : str
+    wiki : str
         The language identifier for the dataset being loaded (e.g. 'en').
     task : str
         The task for the dataset being loaded (e.g. 'ner').
@@ -214,7 +189,7 @@
         The loaded and formatted dataset.
     """
 
-    lang = LangID(language)
+    wiki = LangID(wiki)
 
     assert train_path, "A path to the train split must be provided."
     assert valid_path, "A path to the validation split must be provided."
@@ -227,18 +202,18 @@
     except DatasetNotFoundError:
         try:
             logger.info(
-                f"Dataset not found. Attempting to load dataset at {train_path} by wiki id: {lang.wiki_id}."
+                f"Dataset not found. Attempting to load dataset at {train_path} by wiki id: {wiki.id}."
             )
             train = load_dataset(
-                train_path, lang.wiki_id, split="train", trust_remote_code=True
+                train_path, wiki.id, split="train", trust_remote_code=True
             )
         except ValueError:
             try:
                 logger.warning(
-                    f"Dataset not found. Attempting to load dataset by alpha3 code: {lang.id}."
+                    f"Dataset not found. Attempting to load dataset by alpha3 code: {wiki.alpha3}."
                 )
                 train = load_dataset(
-                    train_path, lang.id, split="train", trust_remote_code=True
+                    train_path, wiki.alpha3, split="train", trust_remote_code=True
                 )
             except (DatasetNotFoundError, FileNotFoundError, ValueError):
                 raise ValueError("Could not find dataset.")
@@ -249,18 +224,18 @@
     except DatasetNotFoundError:
         try:
             logger.info(
-                f"Dataset not found. Attempting to load dataset at {valid_path} by wiki id: {lang.wiki_id}."
+                f"Dataset not found. Attempting to load dataset at {valid_path} by wiki id: {wiki.id}."
             )
             valid = load_dataset(
-                valid_path, lang.wiki_id, split="validation", trust_remote_code=True
+                valid_path, wiki.id, split="validation", trust_remote_code=True
             )
         except ValueError:
             try:
                 logger.warning(
-                    f"Dataset not found. Attempting to load dataset by alpha3 code: {lang.id}."
+                    f"Dataset not found. Attempting to load dataset by alpha3 code: {wiki.alpha3}."
                 )
                 valid = load_dataset(
-                    valid_path, lang.id, split="validation", trust_remote_code=True
+                    valid_path, wiki.alpha3, split="validation", trust_remote_code=True
                 )
             except (DatasetNotFoundError, FileNotFoundError, ValueError):
                 raise ValueError("Could not find dataset.")
@@ -271,18 +246,18 @@
     except DatasetNotFoundError:
         try:
             logger.info(
-                f"Dataset not found. Attempting to load dataset at {test_path} by wiki id: {lang.wiki_id}."
+                f"Dataset not found. Attempting to load dataset at {test_path} by wiki id: {wiki.id}."
             )
             test = load_dataset(
-                test_path, lang.wiki_id, split="test", trust_remote_code=True
+                test_path, wiki.id, split="test", trust_remote_code=True
             )
         except ValueError:
             try:
                 logger.warning(
-                    f"Dataset not found. Attempting to load dataset by alpha3 code: {lang.id}."
+                    f"Dataset not found. Attempting to load dataset by alpha3 code: {wiki.alpha3}."
                 )
                 test = load_dataset(
-                    test_path, lang.id, split="test", trust_remote_code=True
+                    test_path, wiki.alpha3, split="test", trust_remote_code=True
                 )
             except (DatasetNotFoundError, FileNotFoundError, ValueError):
                 raise ValueError("Could not find dataset.")
