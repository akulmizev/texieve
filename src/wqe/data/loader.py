--- conflicted
+++ resolved
@@ -269,13 +269,8 @@
             if isinstance(dataset, IterableDataset):
                 first_example = next(iter(dataset))
             else:
-<<<<<<< HEAD
                 first_example = next(iter(dataset["train"]))
             return list(first_example.keys())
-=======
-                self.data = DatasetDict({split: self.data[split]})
-
->>>>>>> e9ebe136
         else:
             raise ValueError("Unsupported dataset type")
 
@@ -546,18 +541,19 @@
             )
             return self
 
-<<<<<<< HEAD
+        if "test" in self.data.keys():
+            logger.info("Concatenating train and test for partitioning...")
+            self.data["train"] = concatenate_datasets(
+                [self.data["train"], self.data["test"]]
+            )
+
         tokenizer = (
             PreTrainedTokenizerFast.from_pretrained(tokenizer) if tokenizer else None
         )
-=======
-        if "test" in self.data.keys():
-            logger.info("Concatenating train and test for partitioning...")
-            self.data['train'] = datasets.concatenate_datasets([self.data["train"], self.data["test"]])
-            
-
-        tokenizer = PreTrainedTokenizerFast.from_pretrained(tokenizer) if tokenizer else None
->>>>>>> e9ebe136
+
+        tokenizer = (
+            PreTrainedTokenizerFast.from_pretrained(tokenizer) if tokenizer else None
+        )
 
         partition = Partition(
             split_method=split_method,
